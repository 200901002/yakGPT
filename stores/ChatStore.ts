import { create } from "zustand";
import { v4 as uuidv4 } from "uuid";
import { Message } from "./Message";
import { streamCompletion } from "./OpenAI";
import { persist } from "zustand/middleware";
import { Chat } from "./Chat";
import { getChatById, updateChatMessages } from "./utils";
import { notifications } from "@mantine/notifications";
import { getModelInfo } from "./Model";
import { assertIsError } from "@/stores/OpenAI";
import axios from "axios";

type APIState = "idle" | "loading" | "error";
type AudioState = "idle" | "recording" | "transcribing" | "processing";

const excludeFromState = [
  "currentAbortController",
  "recorder",
  "recorderTimeout",
];

interface SettingsForm {
  model: string;
  temperature: number;
  top_p: number;
  n: number;
  stop: string;
  max_tokens: number;
  presence_penalty: number;
  frequency_penalty: number;
  logit_bias: string;
  auto_detect_language: boolean;
  spoken_language: string;
  spoken_language_code: string;
  voice_id: string;
  auto_title: boolean;
  // non-model stuff
  push_to_talk_key: string;
}

interface ChatState {
  apiState: APIState;
  apiKey: string | undefined;
  apiKey11Labs: string | undefined;
  chats: Chat[];
  activeChatId: string | undefined;
  colorScheme: "light" | "dark";
  currentAbortController: AbortController | undefined;
  settingsForm: SettingsForm;
  defaultSettings: SettingsForm;
  navOpened: boolean;
  pushToTalkMode: boolean;
  recorder: MediaRecorder | undefined;
  recorderTimeout: ReturnType<typeof setTimeout> | undefined;
  submitNextAudio: boolean;
  audioState: AudioState;
  audioChunks: BlobPart[];
  playerMode: boolean;
  editingMessage: Message | undefined;
  ttsID: string | undefined;
  ttsText: string | undefined;
  showTextDuringPTT: boolean;

  addChat: (title?: string) => void;
  deleteChat: (id: string) => void;
  clearChats: () => void;
  setActiveChat: (id: string) => void;
  pushMessage: (message: Message) => void;
  delMessage: (message: Message) => void;
  submitMessage: (message: Message) => void;
  updateMessage: (message: Message) => void;
  setColorScheme: (scheme: "light" | "dark") => void;
  setApiKey: (key: string) => void;
  setApiKey11Labs: (key: string) => void;
  setApiState: (state: APIState) => void;
  updateSettingsForm: (settings: ChatState["settingsForm"]) => void;
  abortCurrentRequest: () => void;
  updateChat: (chat: Partial<Chat>) => void;
  setChosenCharacter: (name: string) => void;
  setNavOpened: (opened: boolean) => void;
  setPushToTalkMode: (mode: boolean) => void;
  setPlayerMode: (mode: boolean) => void;
  setEditingMessage: (id: Message | undefined) => void;
  regenerateAssistantMessage: (message: Message) => void;
  submitAudio: (newMessage: Message, audio: Blob) => Promise<void>;
  sendAudioData: (audio: Blob) => Promise<void>;
  startRecording: () => void;
  stopRecording: (submit: boolean) => void;
  destroyRecorder: () => void;
  setTtsText: (text: string | undefined) => void;
}

const defaultSettings = {
  model: "gpt-3.5-turbo",
  temperature: 1,
  top_p: 1,
  n: 1,
  stop: "",
  max_tokens: 0,
  presence_penalty: 0,
  frequency_penalty: 0,
  logit_bias: "",
  auto_detect_language: false,
  spoken_language: "English (en)",
  spoken_language_code: "en",
  voice_id: "21m00Tcm4TlvDq8ikWAM",
  auto_title: true,
  // non-model stuff
  push_to_talk_key: "KeyC",
};

const initialChatId = uuidv4();

const initialState = {
  apiState: "idle" as APIState,
<<<<<<< HEAD
  apiKey: undefined,
  apiKey11Labs: undefined,
=======
  apiKey: process.env.NEXT_PUBLIC_OPENAI_API_KEY || undefined,
>>>>>>> 57765a2f
  chats: [
    {
      id: initialChatId,
      messages: [],
    },
  ],
  activeChatId: initialChatId,
  colorScheme: "light" as "light" | "dark",
  currentAbortController: undefined,
  settingsForm: defaultSettings,
  defaultSettings: defaultSettings,
  navOpened: false,
  playerMode: false,
  pushToTalkMode: false,
  editingMessage: undefined,
  recorder: undefined,
  recorderTimeout: undefined,
  submitNextAudio: true,
  audioState: "idle" as AudioState,
  audioChunks: [],
  showTextDuringPTT: false,
  ttsID: undefined,
  ttsText: undefined,
};

export const useChatStore = create<ChatState>()(
  persist(
    (set, get) => ({
      ...initialState,
      clearChats: () => set(() => ({ chats: [], activeChatId: undefined })),
      deleteChat: (id: string) =>
        set((state) => ({
          chats: state.chats.filter((chat) => chat.id !== id),
          activeChatId:
            state.activeChatId === id
              ? state.chats[state.chats.length - 1].id
              : state.activeChatId,
        })),
      addChat: (title?: string) => {
        window.scrollTo(0, 0);
        return set((state) => {
          const id = uuidv4();
          return {
            chats: [
              ...state.chats,
              {
                id,
                title: title,
                messages: [],
              },
            ],
            activeChatId: id,
          };
        });
      },
      setActiveChat: (id: string) => set((state) => ({ activeChatId: id })),
      updateMessage: (message: Message) => {
        const chat = getChatById(get().chats, get().activeChatId);
        if (chat === undefined) {
          console.error("Chat not found");
          return;
        }
        set((state) => ({
          chats: updateChatMessages(state.chats, chat.id, (messages) => {
            return messages.map((m) => (m.id === message.id ? message : m));
          }),
        }));
      },
      pushMessage: async (message: Message) => {
        const chat = getChatById(get().chats, get().activeChatId);
        if (chat === undefined) {
          console.error("Chat not found");
          return;
        }
        set((state) => ({
          chats: updateChatMessages(state.chats, chat.id, (messages) => {
            return [...messages, message];
          }),
        }));
      },
      delMessage: async (message: Message) => {
        const chat = getChatById(get().chats, get().activeChatId);
        if (chat === undefined) {
          console.error("Chat not found");
          return;
        }
        set((state) => ({
          chats: updateChatMessages(state.chats, chat.id, (messages) => {
            return messages.filter((m) => m.id !== message.id);
          }),
        }));
      },
      submitMessage: async (message: Message) => {
        // If message is empty, do nothing
        if (message.content.trim() === "") {
          console.error("Message is empty");
          return;
        }
        const chat = get().chats.find((c) => c.id === get().activeChatId);
        if (chat === undefined) {
          console.error("Chat not found");
          return;
        }

        // If this is an existing message, remove all the messages after it
        const index = chat.messages.findIndex((m) => m.id === message.id);
        if (index !== -1) {
          set((state) => ({
            chats: state.chats.map((c) => {
              if (c.id === chat.id) {
                c.messages = c.messages.slice(0, index);
              }
              return c;
            }),
          }));
        }

        // Add the message
        set((state) => ({
          apiState: "loading",
          chats: state.chats.map((c) => {
            if (c.id === chat.id) {
              c.messages.push(message);
            }
            return c;
          }),
        }));

        const assistantMsgId = uuidv4();
        // Add the assistant's response
        set((state) => ({
          chats: state.chats.map((c) => {
            if (c.id === chat.id) {
              c.messages.push({
                id: assistantMsgId,
                content: "",
                role: "assistant",
                loading: true,
              });
            }
            return c;
          }),
        }));

        const apiKey = get().apiKey;
        if (apiKey === undefined) {
          console.error("API key not set");
          return;
        }

        const updateTokens = (tokensUsed: number) => {
          const activeModel = get().settingsForm.model;
          const costPer1kTokens = getModelInfo(activeModel).costPer1kTokens;
          set((state) => ({
            apiState: "idle",
            chats: state.chats.map((c) => {
              if (c.id === chat.id) {
                c.tokensUsed = (c.tokensUsed || 0) + tokensUsed;
                c.costIncurred =
                  (c.costIncurred || 0) + (tokensUsed / 1000) * costPer1kTokens;
              }
              return c;
            }),
          }));
        };
        const settings = get().settingsForm;

        const abortController = new AbortController();
        set((state) => ({ currentAbortController: abortController }));

        // ASSISTANT REQUEST
        await streamCompletion(
          chat.messages,
          settings,
          apiKey,
          abortController,
          (content) => {
            set((state) => ({
              chats: updateChatMessages(state.chats, chat.id, (messages) => {
                const assistantMessage = messages.find(
                  (m) => m.id === assistantMsgId
                );
                if (assistantMessage) {
                  assistantMessage.content += content;
                }
                return messages;
              }),
            }));
          },
          (tokensUsed) => {
            set((state) => ({
              apiState: "idle",
              ttsID: assistantMsgId,
              ttsText: state.chats
                .find((c) => c.id === chat.id)
                ?.messages.find((m) => m.id === assistantMsgId)?.content,
              chats: updateChatMessages(state.chats, chat.id, (messages) => {
                const assistantMessage = messages.find(
                  (m) => m.id === assistantMsgId
                );
                if (assistantMessage) {
                  assistantMessage.loading = false;
                }
                return messages;
              }),
            }));
            updateTokens(tokensUsed);
            if (get().settingsForm.auto_title) {
              findChatTitle();
            }
          },
          (errorRes, errorBody) => {
            let message = errorBody;
            try {
              message = JSON.parse(errorBody).error.message;
            } catch (e) {}

            notifications.show({
              message: message,
              color: "red",
            });
            // Run abortCurrentRequest to remove the loading indicator
            get().abortCurrentRequest();
          }
        );

        const findChatTitle = async () => {
          const chat = getChatById(get().chats, get().activeChatId);
          if (chat === undefined) {
            console.error("Chat not found");
            return;
          }
          // Find a good title for the chat
          const numWords = chat.messages
            .map((m) => m.content.split(" ").length)
            .reduce((a, b) => a + b, 0);
          if (
            chat.messages.length >= 2 &&
            chat.title === undefined &&
            numWords >= 4
          ) {
            const msg = {
              id: uuidv4(),
              content: `Describe the following conversation snippet in 3 words or less.
            >>>
            Hello
            ${chat.messages
              .slice(1)
              .map((m) => m.content)
              .join("\n")}
            >>>
              `,
              role: "system",
            } as Message;

            await streamCompletion(
              [msg, ...chat.messages.slice(1)],
              settings,
              apiKey,
              undefined,
              (content) => {
                set((state) => ({
                  chats: state.chats.map((c) => {
                    if (c.id === chat.id) {
                      // Find message with id
                      chat.title = (chat.title || "") + content;
                      if (chat.title.toLowerCase().startsWith("title:")) {
                        chat.title = chat.title.slice(6).trim();
                      }
                      // Remove trailing punctuation
                      chat.title = chat.title.replace(/[,.;:!?]$/, "");
                    }
                    return c;
                  }),
                }));
              },
              updateTokens
            );
          }
        };
      },
      setColorScheme: (scheme: "light" | "dark") =>
        set((state) => ({ colorScheme: scheme })),
      setApiKey: (key: string) => set((state) => ({ apiKey: key })),
      setApiKey11Labs: (key: string) => set((state) => ({ apiKey11Labs: key })),
      setApiState: (apiState: APIState) => set((state) => ({ apiState })),
      updateSettingsForm: (settingsForm: ChatState["settingsForm"]) =>
        set((state) => ({ settingsForm })),
      abortCurrentRequest: () => {
        const currentAbortController = get().currentAbortController;
        if (currentAbortController?.abort) currentAbortController?.abort();
        set((state) => ({
          apiState: "idle",
          currentAbortController: undefined,
        }));
      },
      updateChat: (options) =>
        set((state) => ({
          chats: state.chats.map((c) => {
            if (c.id === options.id) {
              return { ...c, ...options };
            }
            return c;
          }),
        })),
      setChosenCharacter: (name: string) =>
        set((state) => ({
          chats: state.chats.map((c) => {
            if (c.id === state.activeChatId) {
              c.chosenCharacter = name;
            }
            return c;
          }),
        })),
      setNavOpened: (navOpened: boolean) => set((state) => ({ navOpened })),
      setPushToTalkMode: (pushToTalkMode: boolean) =>
        set((state) => ({ pushToTalkMode })),
      setPlayerMode: (playerMode: boolean) => {
        if (playerMode && !get().apiKey11Labs) {
          notifications.show({
            message:
              'Please enter your ElevenLabs API key in "API Keys" to enable TTS',
          });
          return;
        }
        set((state) => ({ playerMode }));
      },
      setEditingMessage: (editingMessage: Message | undefined) =>
        set((state) => ({ editingMessage })),

      sendAudioData: async (blob: Blob) => {
        const { audioChunks, pushMessage, setApiState, submitAudio } = get();
        const newMessage = {
          id: uuidv4(),
          content: "",
          role: "user",
        } as Message;

        pushMessage(newMessage);
        setApiState("loading");

        console.log("Sending audio data to OpenAI...", audioChunks.length);

        await submitAudio(newMessage, blob);
      },
      startRecording: async () => {
        const { audioChunks, sendAudioData, destroyRecorder } = get();
        let recorder = get().recorder;
        console.log("start");
        set((state) => ({ audioChunks: [] }));
        clearTimeout(get().recorderTimeout);

        const onRecordingDataAvailable = (e: BlobEvent) => {
          console.log("dataavailable", e.data.size);
          set((state) => ({ audioChunks: [...state.audioChunks, e.data] }));
        };

        const onRecordingStop = () => {
          const submitNextAudio = get().submitNextAudio;
          console.log("stop, submit=", submitNextAudio);
          const cleanup = () => {
            set((state) => ({
              audioState: "idle",
              audioChunks: [],
            }));
            set((state) => ({
              recorderTimeout: setTimeout(() => {
                destroyRecorder();
              }, 30_000),
            }));
          };

          if (submitNextAudio) {
            const blob = new Blob(get().audioChunks, { type: "audio/webm" });

            sendAudioData(blob).then(cleanup, cleanup);
          } else {
            cleanup();
          }
        };

        if (!recorder) {
          try {
            const stream = await navigator.mediaDevices.getUserMedia({
              audio: true,
            });
            let options = { mimeType: "audio/webm" };

            const workerOptions = {
              WebMOpusEncoderWasmPath:
                "https://cdn.jsdelivr.net/npm/opus-media-recorder@latest/WebMOpusEncoder.wasm",
            };

            // @ts-ignore
            recorder = new window.OpusMediaRecorder(
              stream,
              options,
              workerOptions
            ) as MediaRecorder;

            recorder.addEventListener(
              "dataavailable",
              onRecordingDataAvailable
            );
            recorder.addEventListener("stop", onRecordingStop);

            set((state) => ({ recorder }));
          } catch (err) {
            console.error("Error initializing recorder:", err);
            return;
          }
        }

        console.log("Starting recording...", recorder);
        recorder.start(1_000);
        set((state) => ({ audioState: "recording" }));
      },
      stopRecording: async (submit: boolean) => {
        console.log("Stopping recording... submit=", submit);
        const { audioChunks, recorder, submitNextAudio } = get();

        set((state) => ({ submitNextAudio: submit }));

        if (recorder) {
          // Set immediately since the ev handler takes some time
          if (submit) {
            set((state) => ({ audioState: "transcribing" }));
          } else {
            set((state) => ({ audioState: "idle" }));
          }
          if (recorder.state !== "inactive") {
            recorder.stop();
          }
        }
      },
      destroyRecorder: async () => {
        const { audioChunks, recorder } = get();

        if (recorder) {
          recorder.stream.getTracks().forEach((i) => i.stop());
          set((state) => ({ recorder: undefined }));
        }
      },
      submitAudio: async (newMessage: Message, blob: Blob) => {
        const apiUrl = "https://api.openai.com/v1/audio/transcriptions";

        const { apiKey, settingsForm, setApiState, delMessage, submitMessage } =
          get();
        const {
          auto_detect_language: autoDetectLanguage,
          spoken_language_code: spokenLanguageCode,
        } = settingsForm;

        try {
          const formData = new FormData();
          formData.append("file", blob, "audio.webm");
          formData.append("model", "whisper-1");

          if (!autoDetectLanguage && spokenLanguageCode) {
            formData.append("language", spokenLanguageCode);
          }
          const response = await axios.post(apiUrl, formData, {
            headers: {
              "Content-Type": "multipart/form-data",
              Authorization: `Bearer ${apiKey}`,
            },
          });

          if (response.data.error) {
            console.error("Error sending audio data:", response.data.error);
            notifications.show({
              title: "Error sending audio data",
              message: response.data.error,
              color: "red",
            });
            return;
          }

          // Empty audio, do nothing
          if (response.data.text === "") {
            setApiState("idle");
            delMessage(newMessage);
            return;
          }
          setApiState("idle");

          submitMessage({
            id: newMessage.id,
            content: response.data.text,
            role: "user",
          });
        } catch (err) {
          assertIsError(err);
          setApiState("idle");
          const message = axios.isAxiosError(err)
            ? err.response?.data?.error?.message
            : err.message;

          notifications.show({
            title: "Error sending audio data",
            message,
            color: "red",
          });
          console.error("Error sending audio data:", err);
        }
      },
      regenerateAssistantMessage: (message: Message) => {
        const chat = getChatById(get().chats, get().activeChatId);
        if (chat === undefined) {
          console.error("Chat not found");
          return;
        }

        // If this is an existing message, remove all the messages after it
        const index = chat.messages.findIndex((m) => m.id === message.id);

        const prevMsg = chat.messages[index - 1];
        if (prevMsg) {
          get().submitMessage(prevMsg);
        }
      },
      setTtsText: (ttsText: string | undefined) =>
        set((state) => ({ ttsText })),
    }),
    {
      name: "chat-store-v23",
      partialize: (state) =>
        Object.fromEntries(
          Object.entries(state).filter(
            ([key]) => !excludeFromState.includes(key)
          )
        ),
    }
  )
);<|MERGE_RESOLUTION|>--- conflicted
+++ resolved
@@ -113,12 +113,8 @@
 
 const initialState = {
   apiState: "idle" as APIState,
-<<<<<<< HEAD
-  apiKey: undefined,
+  apiKey: process.env.NEXT_PUBLIC_OPENAI_API_KEY || undefined,
   apiKey11Labs: undefined,
-=======
-  apiKey: process.env.NEXT_PUBLIC_OPENAI_API_KEY || undefined,
->>>>>>> 57765a2f
   chats: [
     {
       id: initialChatId,
